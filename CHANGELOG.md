--- conflicted
+++ resolved
@@ -2,7 +2,6 @@
 
 ## 2.2.0 (unreleased)
 
-<<<<<<< HEAD
 ### Improvements:
  * Upgraded the minimum compiler version to v0.5.2: this removes many Solidity warnings that were false positives.
  * Fixed variable shadowing issues.
@@ -10,10 +9,9 @@
 ### Bugfixes:
 
 ### Breaking changes:
-=======
+
 ## 2.1.2 (2019-17-01)
  * Removed most of the test suite from the npm package, except `PublicRole.behavior.js`, which may be useful to users testing their own `Roles`.
->>>>>>> 8617c4b4
 
 ## 2.1.1 (2019-04-01)
  * Version bump to avoid conflict in the npm registry.
